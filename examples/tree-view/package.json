--- conflicted
+++ resolved
@@ -4,7 +4,7 @@
   "description": "Redux tree-view example",
   "scripts": {
     "start": "node server.js",
-    "test": "NODE_ENV=test mocha --recursive --compilers js:babel-core/register",
+    "test": "cross-env NODE_ENV=test mocha --recursive --compilers js:babel-register",
     "test:watch": "npm test -- --watch"
   },
   "repository": {
@@ -24,18 +24,13 @@
     "redux": "^3.1.2"
   },
   "devDependencies": {
-<<<<<<< HEAD
     "babel-core": "^6.3.15",
     "babel-loader": "^6.2.0",
     "babel-preset-es2015": "^6.3.13",
     "babel-preset-react": "^6.3.13",
     "babel-preset-react-hmre": "^1.0.1",
-=======
-    "babel-core": "^5.6.18",
-    "babel-loader": "^5.1.4",
-    "babel-plugin-react-transform": "^1.1.0",
+    "babel-register": "^6.4.3",
     "deep-freeze": "0.0.1",
->>>>>>> 1b6488f0
     "expect": "^1.6.0",
     "express": "^4.13.3",
     "jsdom": "^5.6.1",
